--- conflicted
+++ resolved
@@ -121,8 +121,9 @@
         /// </summary>
         /// <param name="ipPort">IP:port of the recipient client.</param>
         /// <param name="data">Byte array containing data.</param>
+        /// <param name="messageType"></param>
         /// <returns>Task with Boolean indicating if the message was sent successfully.</returns>
-        public async Task<bool> SendAsync(string ipPort, byte[] data)
+        public async Task<bool> SendAsync(string ipPort, byte[] data, WebSocketMessageType messageType = WebSocketMessageType.Binary)
         {
             ClientMetadata client;
             if (!Clients.TryGetValue(ipPort, out client))
@@ -131,7 +132,7 @@
                 return false;
             }
 
-            return await MessageWriteAsync(client, data);
+            return await MessageWriteAsync(client, data, messageType);
         }
 
         /// <summary>
@@ -318,27 +319,21 @@
                 {
                     cancelToken?.ThrowIfCancellationRequested();
                     
-                    byte[] data = await MessageReadAsync(client);
-                    if (data == null)
+                    byte[] data = await MessageReadAsync(client, cancelToken ?? CancellationToken.None);
+                    if (data != null)
+                    {
+                        if (MessageReceived != null)
+                        {
+                            var unawaited = Task.Run(() => MessageReceived?.Invoke(client.IpPort(), data),
+                                CancellationToken.None);
+                        }
+                    }
+                    else
                     {
                         // no message available
-<<<<<<< HEAD
-                        Task.Run(() => MessageReceived?.Invoke(clientId, data), _token);
-                        await Task.Delay(30, _token);
-=======
-                        await Task.Delay(30, Token);
->>>>>>> d0c18315
-                        continue;
+                        await Task.Delay(30, cancelToken.GetValueOrDefault());
                     }
 
-                    if (MessageReceived != null)
-                    {
-<<<<<<< HEAD
-                        var unawaited = Task.Run(() => MessageReceived?.Invoke(client.IpPort(), data), _token);
-=======
-                        Task unawaited = Task.Run(() => MessageReceived(client.IpPort(), data), Token);
->>>>>>> d0c18315
-                    }
                 }
 
                 #endregion
@@ -358,15 +353,9 @@
                 RemoveClient(client);
                 if (ClientDisconnected != null)
                 {
-<<<<<<< HEAD
-                    var unawaited = Task.Run(() => ClientDisconnected(clientId), _token);
-                }
-                Log("DataReceiver client " + clientId + " disconnected (now " + _activeClients + " clients active)");
-=======
-                    Task unawaited = Task.Run(() => ClientDisconnected(client.IpPort()), Token);
-                }
-                Log("DataReceiver client " + client.IpPort() + " disconnected (now " + ActiveClients + " clients active)");
->>>>>>> d0c18315
+                    var unawaited = Task.Run(() => ClientDisconnected?.Invoke(clientId), cancelToken ?? CancellationToken.None);
+                }
+                Log("DataReceiver client " + clientId + " disconnected (now " + ActiveClients + " clients active)");
             }
         }
 
@@ -398,7 +387,7 @@
             }
         }
 
-        private async Task<byte[]> MessageReadAsync(ClientMetadata client)
+        private async Task<byte[]> MessageReadAsync(ClientMetadata client, CancellationToken cancelToken)
         {
             /*
              *
@@ -407,19 +396,13 @@
              *
              */
 
-<<<<<<< HEAD
+            #region Check-for-Null-Values
+
             if (client.HttpContext == null) return null;
             if (client.WsContext == null) return null;
 
-=======
-            #region Check-for-Null-Values
-
-            if (client.HttpContext == null) return null;
-            if (client.WsContext == null) return null;
-
             #endregion
 
->>>>>>> d0c18315
             #region Variables
 
             byte[] contentBytes;
@@ -428,7 +411,6 @@
              
             #region Read-Data
 
-<<<<<<< HEAD
             using (var dataStream = new MemoryStream())
             {
                 const long bufferSize = 16*1024;
@@ -437,37 +419,18 @@
                 var bufferSegment = new ArraySegment<byte>(buffer);
                 while (client.Ws.State == WebSocketState.Open)
                 {
-                    var receiveResult = await client.Ws.ReceiveAsync(bufferSegment, CancellationToken.None);
+                    var receiveResult = await client.Ws.ReceiveAsync(bufferSegment, cancelToken);
                     if (receiveResult.MessageType == WebSocketMessageType.Close)
                     {
                         throw new WebSocketException("Socket closed");
-=======
-            using (MemoryStream dataMs = new MemoryStream())
-            { 
-                long bufferSize = 16*1024;
-                byte[] buffer = new byte[bufferSize];
-                ArraySegment<byte> bufferSegment = new ArraySegment<byte>(buffer);
-
-                while (client.Ws.State == WebSocketState.Open)
-                {
-                    WebSocketReceiveResult receiveResult = await client.Ws.ReceiveAsync(bufferSegment, CancellationToken.None);
-                    if (receiveResult.MessageType == WebSocketMessageType.Close)
-                    {
-                        break;
->>>>>>> d0c18315
                     }
 
                     // write this chunk to the data stream
                     dataStream.Write(buffer, 0, receiveResult.Count);
                     if (receiveResult.EndOfMessage)
                     {
-<<<<<<< HEAD
                         // end of message so return the buffer
                         break;
-=======
-                        dataMs.Write(buffer, 0, receiveResult.Count);
-                        if (receiveResult.EndOfMessage) break;
->>>>>>> d0c18315
                     }
                 }
 
@@ -476,31 +439,13 @@
 
             #endregion
 
-<<<<<<< HEAD
             return contentBytes.Length == 0 ? null : contentBytes;
-=======
-            #region Check-Content-Bytes
-
-            if (contentBytes.Length < 1)
-            {
-                Log("*** MessageReadAsync " + client.IpPort() + " no content read");
-                return null;
-            }
-             
-            #endregion
-
-            return contentBytes;
->>>>>>> d0c18315
-        }
-
-        private async Task<bool> MessageWriteAsync(ClientMetadata client, byte[] data)
+        }
+
+        private async Task<bool> MessageWriteAsync(ClientMetadata client, byte[] data, WebSocketMessageType messageType)
         { 
             try
-<<<<<<< HEAD
-            {
-=======
-            { 
->>>>>>> d0c18315
+            {
                 #region Send-Message
 
                 // Cannot have two simultaneous SendAsync calls so use a 
@@ -514,11 +459,7 @@
                 try
                 {
                     await client.Ws.SendAsync(new ArraySegment<byte>(data, 0, data.Length),
-<<<<<<< HEAD
-                        WebSocketMessageType.Text, true, CancellationToken.None);
-=======
-                        WebSocketMessageType.Binary, true, CancellationToken.None);
->>>>>>> d0c18315
+                        messageType, true, CancellationToken.None);
                 }
                 finally
                 {
